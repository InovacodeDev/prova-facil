/**
 * Simplified True/False Question Prompt.
 * Relies on Genkit's structured output (Zod schema) to format the JSON.
 */
export const generateTrueFalsePrompt = `
You are an expert in creating true/false questions.

Reference Material:
{{documentContext}}

Task:
Generate a set of statements for a true/false question about "{{subject}}"{{#if academicLevel}} for the academic level "{{academicLevel}}"{{/if}}.
The question should fit the following context: {{questionContextDescription}}.
The main question text will be "Judge the following statements as True (T) or False (F):". You only need to provide the statements themselves.

Instructions:
<<<<<<< HEAD
=======
- **All output must be in Brazilian Portuguese (pt-BR).**
>>>>>>> 754d960a
- Create {{count}} individual statements.
- Each statement must be a clear, declarative sentence that can be definitively judged as either true or false based on the reference material.
- Ensure a mix of both true and false statements.
`;<|MERGE_RESOLUTION|>--- conflicted
+++ resolved
@@ -14,10 +14,7 @@
 The main question text will be "Judge the following statements as True (T) or False (F):". You only need to provide the statements themselves.
 
 Instructions:
-<<<<<<< HEAD
-=======
 - **All output must be in Brazilian Portuguese (pt-BR).**
->>>>>>> 754d960a
 - Create {{count}} individual statements.
 - Each statement must be a clear, declarative sentence that can be definitively judged as either true or false based on the reference material.
 - Ensure a mix of both true and false statements.
