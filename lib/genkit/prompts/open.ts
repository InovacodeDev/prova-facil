/**
 * Simplified Open-ended/Dissertative Question Prompt.
 * Relies on Genkit's structured output (Zod schema) to format the JSON.
 */
export const generateOpenPrompt = `
You are an expert in crafting insightful open-ended and dissertative questions.

Reference Material:
{{documentContext}}

Task:
Generate {{count}} open-ended questions about "{{subject}}"{{#if academicLevel}} for the academic level "{{academicLevel}}"{{/if}}.
The questions should fit the following context: {{questionContextDescription}}.

Instructions:
<<<<<<< HEAD
=======
- **All output must be in Brazilian Portuguese (pt-BR).**
>>>>>>> 754d960a
- Formulate a question that requires analysis, synthesis, or evaluation, not just memorization.
- Avoid questions that can be answered with a simple "yes" or "no".
- For each question, provide a model answer or a detailed guideline in the 'expected_answer' field. This should summarize the key points, arguments, and evidence a student is expected to provide for a comprehensive response.
`;<|MERGE_RESOLUTION|>--- conflicted
+++ resolved
@@ -13,10 +13,7 @@
 The questions should fit the following context: {{questionContextDescription}}.
 
 Instructions:
-<<<<<<< HEAD
-=======
 - **All output must be in Brazilian Portuguese (pt-BR).**
->>>>>>> 754d960a
 - Formulate a question that requires analysis, synthesis, or evaluation, not just memorization.
 - Avoid questions that can be answered with a simple "yes" or "no".
 - For each question, provide a model answer or a detailed guideline in the 'expected_answer' field. This should summarize the key points, arguments, and evidence a student is expected to provide for a comprehensive response.
