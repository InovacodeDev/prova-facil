--- conflicted
+++ resolved
@@ -13,10 +13,7 @@
 The questions should fit the following context: {{questionContextDescription}}.
 
 Instructions:
-<<<<<<< HEAD
-=======
 - **All output must be in Brazilian Portuguese (pt-BR).**
->>>>>>> 754d960a
 - Write a sentence or paragraph with one or more words or phrases removed.
 - In the question text, use placeholders like \`{{blank_1}}\`, \`{{blank_2}}\`, etc., for each missing piece of information.
 - For each blank, provide a corresponding ID (e.g., "blank_1") and the exact correct answer.
