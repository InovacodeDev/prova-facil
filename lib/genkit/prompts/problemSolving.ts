/**
 * Simplified Problem-Solving Question Prompt.
 * Relies on Genkit's structured output (Zod schema) to format the JSON.
 */
export const generateProblemSolvingPrompt = `
You are an expert in creating problem-solving questions that assess the practical application of knowledge.

Reference Material:
{{documentContext}}

Task:
Generate {{count}} problem-solving questions about "{{subject}}"{{#if academicLevel}} for the academic level "{{academicLevel}}"{{/if}}.
The questions should fit the following context: {{questionContextDescription}}.

Instructions:
<<<<<<< HEAD
=======
- **All output must be in Brazilian Portuguese (pt-BR).**
>>>>>>> 754d960a
- Present a realistic scenario or case study in the 'question' field.
- The question must pose a clear problem or task that needs to be solved using the information from the reference material.
- Provide a detailed, step-by-step solution in the 'step_by_step_solution' metadata field. This should explain the logical steps and reasoning required to arrive at the correct answer.
`;<|MERGE_RESOLUTION|>--- conflicted
+++ resolved
@@ -13,10 +13,7 @@
 The questions should fit the following context: {{questionContextDescription}}.
 
 Instructions:
-<<<<<<< HEAD
-=======
 - **All output must be in Brazilian Portuguese (pt-BR).**
->>>>>>> 754d960a
 - Present a realistic scenario or case study in the 'question' field.
 - The question must pose a clear problem or task that needs to be solved using the information from the reference material.
 - Provide a detailed, step-by-step solution in the 'step_by_step_solution' metadata field. This should explain the logical steps and reasoning required to arrive at the correct answer.
